--- conflicted
+++ resolved
@@ -12,11 +12,7 @@
 ]
 
 [workspace.package]
-<<<<<<< HEAD
-version = "0.4.3"
-=======
 version = "0.4.4"
->>>>>>> 95b47b41
 edition = "2024"
 authors = ["Mike Renwick"]
 license = "MIT OR Apache-2.0"
