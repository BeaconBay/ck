[package]
name = "ck-chunk"
version.workspace = true
edition.workspace = true
authors.workspace = true
license.workspace = true
rust-version.workspace = true
description = "Text chunking and parsing for ck semantic search"
repository = "https://github.com/BeaconBay/ck"
keywords = ["parsing", "chunking", "tree-sitter"]
categories = ["parsing"]

[dependencies]
ck-core = { version = "0.4.5", path = "../ck-core" }
ck-embed = { version = "0.4.5", path = "../ck-embed" }

anyhow = { workspace = true }
serde = { workspace = true }
tree-sitter = { workspace = true }
tree-sitter-python = { workspace = true }
tree-sitter-typescript = { workspace = true }
tree-sitter-haskell = { workspace = true }
tree-sitter-rust = { workspace = true }
tree-sitter-ruby = { workspace = true }
tree-sitter-go = { workspace = true }
<<<<<<< HEAD
tracing = { workspace = true }
hf-hub = "0.3"
tokenizers = "0.21"
=======
tree-sitter-c-sharp = { workspace = true }
tracing = { workspace = true }
>>>>>>> 95b47b41
<|MERGE_RESOLUTION|>--- conflicted
+++ resolved
@@ -23,11 +23,7 @@
 tree-sitter-rust = { workspace = true }
 tree-sitter-ruby = { workspace = true }
 tree-sitter-go = { workspace = true }
-<<<<<<< HEAD
+tree-sitter-c-sharp = { workspace = true }
 tracing = { workspace = true }
 hf-hub = "0.3"
-tokenizers = "0.21"
-=======
-tree-sitter-c-sharp = { workspace = true }
-tracing = { workspace = true }
->>>>>>> 95b47b41
+tokenizers = "0.21"